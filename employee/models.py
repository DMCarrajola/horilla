--- conflicted
+++ resolved
@@ -500,19 +500,17 @@
             username = self.email
             
             password = self.phone
-<<<<<<< HEAD
 
             is_new_employee_flag = not employee.employee_user_id.is_new_employee if employee.employee_user_id else True
             user = User.objects.create_user(
                 username=username, email=username, password=password, is_new_employee=is_new_employee_flag
             )
-=======
             user = User.objects.filter(username=username).first()
             if not user:
                 user = User.objects.create_user(
                     username=username, email=username, password=password
                 )
->>>>>>> 528a4d83
+
             self.employee_user_id = user
             # default permissions
             change_ownprofile = Permission.objects.get(codename="change_ownprofile")
