--- conflicted
+++ resolved
@@ -1384,19 +1384,9 @@
 msgid "Overtime"
 msgstr "Überstunden"
 
-<<<<<<< HEAD
 #: .\attendance\forms.py:389
 msgid "Do not Auto Validate Attendance if an Employee Works More Than this Amount of Duration"
 msgstr "Anwesenheit nicht automatisch validieren, wenn ein Mitarbeiter länger als diese Zeitspanne arbeitet"
-=======
-#: .\attendance\forms.py:401
-msgid ""
-"Do not Auto Validate Attendance if an Employee                     Works "
-"More Than this Amount of Duration"
-msgstr ""
-"Anwesenheit nicht automatisch validieren, wenn ein Mitarbeiter länger als "
-"diese Zeitspanne arbeitet"
->>>>>>> cf1d29ec
 
 #: .\attendance\forms.py:404
 msgid "Minimum Hour to Approve Overtime"
@@ -2239,7 +2229,6 @@
 msgid "You cannot delete this activity"
 msgstr "Sie können diese Aktivität nicht löschen"
 
-<<<<<<< HEAD
 #: .\attendance\views.py:893 .\templates\index.html:126
 msgid "Check-Out"
 msgstr "Check-Aus"
@@ -2249,9 +2238,7 @@
 msgstr "Check-In"
 
 #: .\attendance\views.py:1085
-=======
 #: .\attendance\views\views.py:591
->>>>>>> cf1d29ec
 msgid "Late-in early-out deleted"
 msgstr "Spät kommen/Früh gehen gelöscht"
 
@@ -2671,7 +2658,7 @@
 msgid "Are you sure you want to delete this job role?"
 msgstr "Sind Sie sicher, dass Sie diese Job Rolle löschen möchten?"
 
-<<<<<<< HEAD
+
 #: .\base\templates\base\rotating_shift\filters.html:9
 #: .\base\templates\base\rotating_shift\filters.html:28
 #: .\base\templates\base\rotating_shift\rotating_shift.html:10
@@ -2680,8 +2667,6 @@
 msgid "Rotating Shift"
 msgstr "Wechselschicht"
 
-=======
->>>>>>> cf1d29ec
 #: .\base\templates\base\rotating_shift\filters.html:18
 #: .\base\templates\base\rotating_shift\rotating_shift_assign_view.html:24
 #: .\base\templates\base\rotating_work_type\filters.html:18
@@ -3702,13 +3687,8 @@
 
 #: .\base\views.py:995
 #, python-brace-format
-<<<<<<< HEAD
 msgid "Rotating shift for {employee_id} is already exists"
 msgstr "Wechselschicht für {employee_id} ist bereits vorhanden"
-=======
-msgid "Rotating work type for {employee_id} is already exists"
-msgstr "Der rotierende Arbeitstyp für {employee_id} ist bereits vorhanden"
->>>>>>> cf1d29ec
 
 #: .\base\views.py:1016
 #, python-brace-format
